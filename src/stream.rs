--- conflicted
+++ resolved
@@ -38,85 +38,9 @@
 use crate::consumer::WriteRequestConsumer;
 use crate::consumer::WriteRequestConsumerFactory;
 use crate::notifier::LoggingListener;
-<<<<<<< HEAD
-
-/// A descriptor for a channel.
-///
-/// Note that this is used internally to compare channels.
-#[derive(Clone, Debug, Eq, Hash, PartialEq, Ord, PartialOrd)]
-pub struct ChannelDescriptor {
-    /// The name of the channel.
-    pub name: String,
-    /// The tags associated with the channel, if any.
-    pub tags: Option<BTreeMap<String, String>>,
-}
-
-impl ChannelDescriptor {
-    /// Creates a new channel descriptor from the given `name`.
-    ///
-    /// If you would like to include tags, see also [`Self::new_with_tags`].
-    pub fn new(name: impl Into<String>) -> Self {
-        Self {
-            name: name.into(),
-            tags: None,
-        }
-    }
-
-    /// Creates a new channel descriptor from the given `name` and `tags`.
-    pub fn with_tags(
-        name: impl Into<String>,
-        tags: impl IntoIterator<Item = (impl Into<String>, impl Into<String>)>,
-    ) -> Self {
-        Self {
-            name: name.into(),
-            tags: Some(
-                tags.into_iter()
-                    .map(|(key, value)| (key.into(), value.into()))
-                    .collect(),
-            ),
-        }
-    }
-}
-
-pub trait AuthProvider: Clone + Send + Sync {
-    fn token(&self) -> Option<BearerToken>;
-    fn workspace_rid(&self) -> Option<ResourceIdentifier> {
-        None
-    }
-}
-
-pub trait IntoPoints {
-    fn into_points(self) -> PointsType;
-}
-
-impl IntoPoints for PointsType {
-    fn into_points(self) -> PointsType {
-        self
-    }
-}
-
-impl IntoPoints for Vec<DoublePoint> {
-    fn into_points(self) -> PointsType {
-        PointsType::DoublePoints(DoublePoints { points: self })
-    }
-}
-
-impl IntoPoints for Vec<StringPoint> {
-    fn into_points(self) -> PointsType {
-        PointsType::StringPoints(StringPoints { points: self })
-    }
-}
-
-impl IntoPoints for Vec<IntegerPoint> {
-    fn into_points(self) -> PointsType {
-        PointsType::IntegerPoints(IntegerPoints { points: self })
-    }
-}
-=======
 use crate::types::ChannelDescriptor;
 use crate::types::IntoPoints;
 use crate::types::IntoTimestamp;
->>>>>>> cb442aa3
 
 #[derive(Debug, Clone)]
 pub struct NominalStreamOpts {
