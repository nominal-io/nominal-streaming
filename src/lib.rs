--- conflicted
+++ resolved
@@ -20,11 +20,7 @@
     pub use crate::client::PRODUCTION_STREAMING_CLIENT;
     pub use crate::client::STAGING_STREAMING_CLIENT;
     pub use crate::consumer::NominalCoreConsumer;
-<<<<<<< HEAD
-=======
-    pub use crate::stream::ChannelDescriptor;
     pub use crate::stream::NominalDatasetStream;
->>>>>>> 78dbef95
     pub use crate::stream::NominalDatasourceStream;
     pub use crate::stream::NominalStreamOpts;
     pub use crate::types::ChannelDescriptor;
@@ -58,14 +54,8 @@
         let test_consumer = Arc::new(TestDatasourceStream {
             requests: Mutex::new(vec![]),
         });
-<<<<<<< HEAD
-        let stream = NominalDatasourceStream::new_with_consumer(
+        let stream = NominalDatasetStream::new_with_consumer(
             test_consumer.clone(),
-=======
-        let test_consumer = Box::leak(test_consumer);
-        let stream = NominalDatasetStream::new_with_consumer(
-            &*test_consumer,
->>>>>>> 78dbef95
             NominalStreamOpts {
                 max_points_per_record: 1000,
                 max_request_delay: Default::default(),
@@ -95,7 +85,7 @@
             }
 
             stream.enqueue(
-                &ChannelDescriptor::with_tags("channel_1", [("batch_id", batch.to_string())]),
+                &ChannelDescriptor::new("channel_1", [("batch_id", batch.to_string())]),
                 points,
             );
         }
